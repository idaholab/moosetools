import os, sys, re, inspect, types, errno, pprint, subprocess, io, shutil, time, copy
import path_tool

path_tool.activate_module('FactorySystem')
path_tool.activate_module('argparse')

from ParseGetPot import ParseGetPot
from socket import gethostname
#from options import *
from util import *
from RunParallel import RunParallel
from CSVDiffer import CSVDiffer
from XMLDiffer import XMLDiffer
from Tester import Tester
from PetscJacobianTester import PetscJacobianTester
from InputParameters import InputParameters
from Factory import Factory
from Parser import Parser
from Warehouse import Warehouse

import argparse
from optparse import OptionParser, OptionGroup, Values
from timeit import default_timer as clock

class TestHarness:

  @staticmethod
  def buildAndRun(argv, app_name, moose_dir):
    if '--store-timing' in argv:
      harness = TestTimer(argv, app_name, moose_dir)
    else:
      harness = TestHarness(argv, app_name, moose_dir)

    harness.findAndRunTests()

  def __init__(self, argv, app_name, moose_dir):
    self.factory = Factory()

    # Get dependant applications and load dynamic tester plugins
    # If applications have new testers, we expect to find them in <app_dir>/scripts/TestHarness/testers
    dirs = [os.path.dirname(os.path.abspath(inspect.getfile(inspect.currentframe())))]
    sys.path.append(os.path.join(moose_dir, 'framework', 'scripts'))   # For find_dep_apps.py

    # Use the find_dep_apps script to get the dependant applications for an app
    import find_dep_apps
    depend_app_dirs = find_dep_apps.findDepApps(app_name)
    dirs.extend([os.path.join(my_dir, 'scripts', 'TestHarness') for my_dir in depend_app_dirs.split('\n')])

    # Finally load the plugins!
    self.factory.loadPlugins(dirs, 'testers', Tester)

    self.test_table = []
    self.num_passed = 0
    self.num_failed = 0
    self.num_skipped = 0
    self.num_pending = 0
    self.host_name = gethostname()
    self.moose_dir = moose_dir
    self.base_dir = os.getcwd()
    self.run_tests_dir = os.path.abspath('.')
    self.code = '2d2d6769726c2d6d6f6465'
    self.error_code = 0x0
    # Assume libmesh is a peer directory to MOOSE if not defined
    if os.environ.has_key("LIBMESH_DIR"):
      self.libmesh_dir = os.environ['LIBMESH_DIR']
    else:
      self.libmesh_dir = os.path.join(self.moose_dir, 'libmesh', 'installed')
    self.file = None

    # Parse arguments
    self.parseCLArgs(argv)

    self.checks = {}
    self.checks['platform'] = getPlatforms()

    # The TestHarness doesn't strictly require the existence of libMesh in order to run. Here we allow the user
    # to select whether they want to probe for libMesh configuration options.
    if self.options.skip_config_checks:
      self.checks['compiler'] = set(['ALL'])
      self.checks['petsc_version'] = 'N/A'
      self.checks['library_mode'] = set(['ALL'])
      self.checks['mesh_mode'] = set(['ALL'])
      self.checks['dtk'] = set(['ALL'])
      self.checks['unique_ids'] = set(['ALL'])
      self.checks['vtk'] = set(['ALL'])
      self.checks['tecplot'] = set(['ALL'])
      self.checks['dof_id_bytes'] = set(['ALL'])
      self.checks['petsc_debug'] = set(['ALL'])
      self.checks['curl'] = set(['ALL'])
      self.checks['tbb'] = set(['ALL'])
<<<<<<< HEAD
      self.checks['superlu'] = set(['ALL'])
=======
      self.checks['cxx11'] = set(['ALL'])
      self.checks['asio'] =  set(['ALL'])
>>>>>>> dc033cdd
    else:
      self.checks['compiler'] = getCompilers(self.libmesh_dir)
      self.checks['petsc_version'] = getPetscVersion(self.libmesh_dir)
      self.checks['library_mode'] = getSharedOption(self.libmesh_dir)
      self.checks['mesh_mode'] = getLibMeshConfigOption(self.libmesh_dir, 'mesh_mode')
      self.checks['dtk'] =  getLibMeshConfigOption(self.libmesh_dir, 'dtk')
      self.checks['unique_ids'] = getLibMeshConfigOption(self.libmesh_dir, 'unique_ids')
      self.checks['vtk'] =  getLibMeshConfigOption(self.libmesh_dir, 'vtk')
      self.checks['tecplot'] =  getLibMeshConfigOption(self.libmesh_dir, 'tecplot')
      self.checks['dof_id_bytes'] = getLibMeshConfigOption(self.libmesh_dir, 'dof_id_bytes')
      self.checks['petsc_debug'] = getLibMeshConfigOption(self.libmesh_dir, 'petsc_debug')
      self.checks['curl'] =  getLibMeshConfigOption(self.libmesh_dir, 'curl')
      self.checks['tbb'] =  getLibMeshConfigOption(self.libmesh_dir, 'tbb')
<<<<<<< HEAD
      self.checks['superlu'] =  getLibMeshConfigOption(self.libmesh_dir, 'superlu')
=======
      self.checks['cxx11'] =  getLibMeshConfigOption(self.libmesh_dir, 'cxx11')
      self.checks['asio'] =  getIfAsioExists(self.moose_dir)
>>>>>>> dc033cdd

    # Override the MESH_MODE option if using '--parallel-mesh' option
    if self.options.parallel_mesh == True or \
          (self.options.cli_args != None and \
          self.options.cli_args.find('--parallel-mesh') != -1):

      option_set = set(['ALL', 'PARALLEL'])
      self.checks['mesh_mode'] = option_set

    method = set(['ALL', self.options.method.upper()])
    self.checks['method'] = method

    self.initialize(argv, app_name)

  """
  Recursively walks the current tree looking for tests to run
  Error codes:
  0x0  - Success
  0x0* - Parser error
  0x1* - TestHarness error
  """
  def findAndRunTests(self):
    self.error_code = 0x0
    self.preRun()
    self.start_time = clock()

    try:
      # PBS STUFF
      if self.options.pbs:
        # Check to see if we are using the PBS Emulator.
        # Its expensive, so it must remain outside of the os.walk for loop.
        self.options.PBSEmulator = self.checkPBSEmulator()
      if self.options.pbs and os.path.exists(self.options.pbs):
        self.options.processingPBS = True
        self.processPBSResults()
      else:
        self.options.processingPBS = False
        self.base_dir = os.getcwd()
        for dirpath, dirnames, filenames in os.walk(self.base_dir, followlinks=True):
          # Prune submdule paths when searching for tests
          if self.base_dir != dirpath and os.path.exists(os.path.join(dirpath, '.git')):
            dirnames[:] = []

          # walk into directories that aren't contrib directories
          if "contrib" not in os.path.relpath(dirpath, os.getcwd()):
            for file in filenames:
              # set cluster_handle to be None initially (happens for each test)
              self.options.cluster_handle = None
              # See if there were other arguments (test names) passed on the command line
              if file == self.options.input_file_name: #and self.test_match.search(file):
                saved_cwd = os.getcwd()
                sys.path.append(os.path.abspath(dirpath))
                os.chdir(dirpath)

                if self.prunePath(file):
                  continue

                # Build a Warehouse to hold the MooseObjects
                warehouse = Warehouse()

                # Build a Parser to parse the objects
                parser = Parser(self.factory, warehouse)

                # Parse it
                self.error_code = self.error_code | parser.parse(file)

                # Retrieve the tests from the warehouse
                testers = warehouse.getAllObjects()

                # Augment the Testers with additional information directly from the TestHarness
                for tester in testers:
                  self.augmentParameters(file, tester)

                if self.options.enable_recover:
                  testers = self.appendRecoverableTests(testers)


                # Handle PBS tests.cluster file
                if self.options.pbs:
                  (tester, command) = self.createClusterLauncher(dirpath, testers)
                  if command is not None:
                    self.runner.run(tester, command)
                else:
                  # Go through the Testers and run them
                  for tester in testers:
                    # Double the alloted time for tests when running with the valgrind option
                    tester.setValgrindMode(self.options.valgrind_mode)

                    # When running in valgrind mode, we end up with a ton of output for each failed
                    # test.  Therefore, we limit the number of fails...
                    if self.options.valgrind_mode and self.num_failed > self.options.valgrind_max_fails:
                      (should_run, reason) = (False, 'Max Fails Exceeded')
                    elif self.num_failed > self.options.max_fails:
                      (should_run, reason) = (False, 'Max Fails Exceeded')
                    else:
                      (should_run, reason) = tester.checkRunnableBase(self.options, self.checks)

                    if should_run:
                      command = tester.getCommand(self.options)
                      # This method spawns another process and allows this loop to continue looking for tests
                      # RunParallel will call self.testOutputAndFinish when the test has completed running
                      # This method will block when the maximum allowed parallel processes are running
                      self.runner.run(tester, command)
                    else: # This job is skipped - notify the runner
                      if reason != '':
                        if (self.options.report_skipped and reason.find('skipped') != -1) or reason.find('skipped') == -1:
                          self.handleTestResult(tester.parameters(), '', reason)
                      self.runner.jobSkipped(tester.parameters()['test_name'])
                os.chdir(saved_cwd)
                sys.path.pop()
    except KeyboardInterrupt:
      print '\nExiting due to keyboard interrupt...'
      sys.exit(0)

    self.runner.join()
    # Wait for all tests to finish
    if self.options.pbs and self.options.processingPBS == False:
      print '\n< checking batch status >\n'
      self.options.processingPBS = True
      self.processPBSResults()

    self.cleanup()

    if self.num_failed:
      self.error_code = self.error_code | 0x10

    sys.exit(self.error_code)


  def createClusterLauncher(self, dirpath, testers):
    self.options.test_serial_number = 0
    command = None
    tester = None
    # Create the tests.cluster input file
    # Loop through each tester and create a job
    for tester in testers:
      (should_run, reason) = tester.checkRunnableBase(self.options, self.checks)
      if should_run:
        if self.options.cluster_handle == None:
          self.options.cluster_handle = open(dirpath + '/' + self.options.pbs + '.cluster', 'w')
        self.options.cluster_handle.write('[Jobs]\n')
        # This returns the command to run as well as builds the parameters of the test
        # The resulting command once this loop has completed is sufficient to launch
        # all previous jobs
        command = tester.getCommand(self.options)
        self.options.cluster_handle.write('[]\n')
        self.options.test_serial_number += 1
      else: # This job is skipped - notify the runner
        if (reason != ''):
          self.handleTestResult(tester.parameters(), '', reason)
          self.runner.jobSkipped(tester.parameters()['test_name'])

    # Close the tests.cluster file
    if self.options.cluster_handle is not None:
      self.options.cluster_handle.close()
      self.options.cluster_handle = None

    # Return the final tester/command (sufficient to run all tests)
    return (tester, command)


  def prunePath(self, filename):
    test_dir = os.path.abspath(os.path.dirname(filename))

    # Filter tests that we want to run
    # Under the new format, we will filter based on directory not filename since it is fixed
    prune = True
    if len(self.tests) == 0:
      prune = False # No filter
    else:
      for item in self.tests:
        if test_dir.find(item) > -1:
          prune = False

    # Return the inverse of will_run to indicate that this path should be pruned
    return prune

  def augmentParameters(self, filename, tester):
    params = tester.parameters()

    # We are going to do some formatting of the path that is printed
    # Case 1.  If the test directory (normally matches the input_file_name) comes first,
    #          we will simply remove it from the path
    # Case 2.  If the test directory is somewhere in the middle then we should preserve
    #          the leading part of the path
    test_dir = os.path.abspath(os.path.dirname(filename))
    relative_path = test_dir.replace(self.run_tests_dir, '')
    relative_path = relative_path.replace('/' + self.options.input_file_name + '/', ':')
    relative_path = re.sub('^[/:]*', '', relative_path)  # Trim slashes and colons
    formatted_name = relative_path + '.' + tester.name()

    params['test_name'] = formatted_name
    params['test_dir'] = test_dir
    params['relative_path'] = relative_path
    params['executable'] = self.executable
    params['hostname'] = self.host_name
    params['moose_dir'] = self.moose_dir
    params['base_dir'] = self.base_dir

    if params.isValid('prereq'):
      if type(params['prereq']) != list:
        print "Option 'prereq' needs to be of type list in " + params['test_name']
        sys.exit(1)
      params['prereq'] = [relative_path.replace('/tests/', '') + '.' + item for item in params['prereq']]

  # This method splits a lists of tests into two pieces each, the first piece will run the test for
  # approx. half the number of timesteps and will write out a restart file.  The second test will
  # then complete the run using the MOOSE recover option.
  def appendRecoverableTests(self, testers):
    new_tests = []

    for part1 in testers:
      if part1.parameters()['recover'] == True:
        # Clone the test specs
        part2 = copy.deepcopy(part1)

        # Part 1:
        part1_params = part1.parameters()
        part1_params['test_name'] += '_part1'
        part1_params['cli_args'].append('--half-transient :Outputs/checkpoint=true')
        part1_params['skip_checks'] = True

        # Part 2:
        part2_params = part2.parameters()
        part2_params['prereq'].append(part1.parameters()['test_name'])
        part2_params['delete_output_before_running'] = False
        part2_params['cli_args'].append('--recover')
        part2_params.addParam('caveats', ['recover'], "")

        new_tests.append(part2)

    testers.extend(new_tests)
    return testers

  ## Finish the test by inspecting the raw output
  def testOutputAndFinish(self, tester, retcode, output, start=0, end=0):
    caveats = []
    test = tester.specs  # Need to refactor

    if test.isValid('caveats'):
      caveats = test['caveats']

    if self.options.pbs and self.options.processingPBS == False:
      (reason, output) = self.buildPBSBatch(output, tester)
    elif self.options.dry_run:
      reason = 'DRY_RUN'
      output += '\n'.join(tester.processResultsCommand(self.moose_dir, self.options))
    else:
      (reason, output) = tester.processResults(self.moose_dir, retcode, self.options, output)

    if self.options.scaling and test['scale_refine']:
      caveats.append('scaled')

    did_pass = True
    if reason == '':
      # It ran OK but is this test set to be skipped on any platform, compiler, so other reason?
      if self.options.extra_info:
        checks = ['platform', 'compiler', 'petsc_version', 'mesh_mode', 'method', 'library_mode', 'dtk', 'unique_ids']
        for check in checks:
          if not 'ALL' in test[check]:
            caveats.append(', '.join(test[check]))
      if len(caveats):
        result = '[' + ', '.join(caveats).upper() + '] OK'
      elif self.options.pbs and self.options.processingPBS == False:
        result = 'LAUNCHED'
      else:
        result = 'OK'
    elif reason == 'DRY_RUN':
      result = 'DRY_RUN'
    else:
      result = 'FAILED (%s)' % reason
      did_pass = False
    if self.options.pbs and self.options.processingPBS == False and did_pass == True:
      # Handle the launch result, but do not add it to the results table (except if we learned that QSUB failed to launch for some reason)
      self.handleTestResult(tester.specs, output, result, start, end, False)
      return did_pass
    else:
      self.handleTestResult(tester.specs, output, result, start, end)
      return did_pass

  def getTiming(self, output):
    time = ''
    m = re.search(r"Active time=(\S+)", output)
    if m != None:
      return m.group(1)

  def getSolveTime(self, output):
    time = ''
    m = re.search(r"solve().*", output)
    if m != None:
      return m.group().split()[5]

  def checkExpectError(self, output, expect_error):
    if re.search(expect_error, output, re.MULTILINE | re.DOTALL) == None:
      #print "%" * 100, "\nExpect Error Pattern not found:\n", expect_error, "\n", "%" * 100, "\n"
      return False
    else:
      return True

# PBS Defs

  def checkPBSEmulator(self):
    try:
      qstat_process = subprocess.Popen(['qstat', '--version'], stdout=subprocess.PIPE, stderr=subprocess.PIPE)
      qstat_output = qstat_process.communicate()
    except OSError:
      # qstat binary is not available
      print 'qstat not available. Perhaps you need to load the PBS module?'
      sys.exit(1)
    if len(qstat_output[1]):
      # The PBS Emulator has no --version argument, and thus returns output to stderr
      return True
    else:
      return False

  def processPBSResults(self):
    # If batch file exists, check the contents for pending tests.
    if os.path.exists(self.options.pbs):
      # Build a list of launched jobs
      batch_file = open(self.options.pbs)
      batch_list = [y.split(':') for y in [x for x in batch_file.read().split('\n')]]
      batch_file.close()
      del batch_list[-1:]

      # Loop through launched jobs and match the TEST_NAME to determin correct stdout (Output_Path)
      for job in batch_list:
        file = '/'.join(job[2].split('/')[:-2]) + '/' + job[3]

        # Build a Warehouse to hold the MooseObjects
        warehouse = Warehouse()

        # Build a Parser to parse the objects
        parser = Parser(self.factory, warehouse)

        # Parse it
        parser.parse(file)

        # Retrieve the tests from the warehouse
        testers = warehouse.getAllObjects()
        for tester in testers:
          self.augmentParameters(file, tester)

        for tester in testers:
          # Build the requested Tester object
          if job[1] == tester.parameters()['test_name']:
            # Create Test Type
            # test = self.factory.create(tester.parameters()['type'], tester)

            # Get job status via qstat
            qstat = ['qstat', '-f', '-x', str(job[0])]
            qstat_command = subprocess.Popen(qstat, stdout=subprocess.PIPE, stderr=subprocess.PIPE)
            qstat_stdout = qstat_command.communicate()[0]
            if qstat_stdout != None:
              output_value = re.search(r'job_state = (\w+)', qstat_stdout).group(1)
            else:
              return ('QSTAT NOT FOUND', '')

            # Report the current status of JOB_ID
            if output_value == 'F':
              # F = Finished. Get the exit code reported by qstat
              exit_code = int(re.search(r'Exit_status = (-?\d+)', qstat_stdout).group(1))

              # Read the stdout file
              if os.path.exists(job[2]):
                output_file = open(job[2], 'r')
                # Not sure I am doing this right: I have to change the TEST_DIR to match the temporary cluster_launcher TEST_DIR location, thus violating the tester.specs...
                tester.parameters()['test_dir'] = '/'.join(job[2].split('/')[:-1])
                outfile = output_file.read()
                output_file.close()
                self.testOutputAndFinish(tester, exit_code, outfile)
              else:
                # I ran into this scenario when the cluster went down, but launched/completed my job :)
                self.handleTestResult(tester.specs, '', 'FAILED (NO STDOUT FILE)', 0, 0, True)

            elif output_value == 'R':
              # Job is currently running
              self.handleTestResult(tester.specs, '', 'RUNNING', 0, 0, True)
            elif output_value == 'E':
              # Job is exiting
              self.handleTestResult(tester.specs, '', 'EXITING', 0, 0, True)
            elif output_value == 'Q':
              # Job is currently queued
              self.handleTestResult(tester.specs, '', 'QUEUED', 0, 0, True)
    else:
      return ('BATCH FILE NOT FOUND', '')

  def buildPBSBatch(self, output, tester):
    # Create/Update the batch file
    if 'command not found' in output:
      return ('QSUB NOT FOUND', '')
    else:
      # Get the PBS Job ID using qstat
      results = re.findall(r'JOB_NAME: (\w+) JOB_ID:.* (\d+).*TEST_NAME: (\S+)', output, re.DOTALL)
      if len(results) != 0:
        file_name = self.options.pbs
        job_list = open(os.path.abspath(os.path.join(tester.specs['executable'], os.pardir)) + '/' + file_name, 'a')
        for result in results:
          (test_dir, job_id, test_name) = result
          qstat_command = subprocess.Popen(['qstat', '-f', '-x', str(job_id)], stdout=subprocess.PIPE, stderr=subprocess.PIPE)
          qstat_stdout = qstat_command.communicate()[0]
          # Get the Output_Path from qstat stdout
          if qstat_stdout != None:
            output_value = re.search(r'Output_Path(.*?)(^ +)', qstat_stdout, re.S | re.M).group(1)
            output_value = output_value.split(':')[1].replace('\n', '').replace('\t', '').strip()
          else:
            job_list.close()
            return ('QSTAT NOT FOUND', '')
          # Write job_id, test['test_name'], and Ouput_Path to the batch file
          job_list.write(str(job_id) + ':' + test_name + ':' + output_value + ':' + self.options.input_file_name  + '\n')
        # Return to TestHarness and inform we have launched the job
        job_list.close()
        return ('', 'LAUNCHED')
      else:
        return ('QSTAT INVALID RESULTS', output)

  def cleanPBSBatch(self):
    # Open the PBS batch file and assign it to a list
    if os.path.exists(self.options.pbs_cleanup):
      batch_file = open(self.options.pbs_cleanup, 'r')
      batch_list = [y.split(':') for y in [x for x in batch_file.read().split('\n')]]
      batch_file.close()
      del batch_list[-1:]
    else:
      print 'PBS batch file not found:', self.options.pbs_cleanup
      sys.exit(1)

    # Loop through launched jobs and delete whats found.
    for job in batch_list:
      if os.path.exists(job[2]):
        batch_dir = os.path.abspath(os.path.join(job[2], os.pardir)).split('/')
        if os.path.exists('/'.join(batch_dir)):
          shutil.rmtree('/'.join(batch_dir))
        if os.path.exists('/'.join(batch_dir[:-1]) + '/' + self.options.pbs_cleanup + '.cluster'):
          os.remove('/'.join(batch_dir[:-1]) + '/' + self.options.pbs_cleanup + '.cluster')
    os.remove(self.options.pbs_cleanup)

# END PBS Defs

  ## Update global variables and print output based on the test result
  # Containing OK means it passed, skipped means skipped, anything else means it failed
  def handleTestResult(self, specs, output, result, start=0, end=0, add_to_table=True):
    timing = ''

    if self.options.timing:
      timing = self.getTiming(output)
    elif self.options.store_time:
      timing = self.getSolveTime(output)

    # Only add to the test_table if told to. We now have enough cases where we wish to print to the screen, but not
    # in the 'Final Test Results' area.
    if add_to_table:
      self.test_table.append( (specs, output, result, timing, start, end) )
      if result.find('OK') != -1 or result.find('DRY_RUN') != -1:
        self.num_passed += 1
      elif result.find('skipped') != -1:
        self.num_skipped += 1
      elif result.find('deleted') != -1:
        self.num_skipped += 1
      elif result.find('LAUNCHED') != -1 or result.find('RUNNING') != -1 or result.find('QUEUED') != -1 or result.find('EXITING') != -1:
        self.num_pending += 1
      else:
        self.num_failed += 1

    self.postRun(specs, timing)

    if self.options.show_directory:
      print printResult(specs['relative_path'] + '/' + specs['test_name'].split('/')[-1], result, timing, start, end, self.options)
    else:
      print printResult(specs['test_name'], result, timing, start, end, self.options)

    if self.options.verbose or ('FAILED' in result and not self.options.quiet):
      output = output.replace('\r', '\n')  # replace the carriage returns with newlines
      lines = output.split('\n');
      color = ''
      if 'EXODIFF' in result or 'CSVDIFF' in result:
        color = 'YELLOW'
      elif 'FAILED' in result:
        color = 'RED'
      else:
        color = 'GREEN'
      test_name = colorText(specs['test_name']  + ": ", color, colored=self.options.colored, code=self.options.code)
      output = test_name + ("\n" + test_name).join(lines)
      print output

      # Print result line again at the bottom of the output for failed tests
      if self.options.show_directory:
        print printResult(specs['relative_path'] + '/' + specs['test_name'].split('/')[-1], result, timing, start, end, self.options), "(reprint)"
      else:
        print printResult(specs['test_name'], result, timing, start, end, self.options), "(reprint)"


    if not 'skipped' in result:
      if self.options.file:
        if self.options.show_directory:
          self.file.write(printResult( specs['relative_path'] + '/' + specs['test_name'].split('/')[-1], result, timing, start, end, self.options, color=False) + '\n')
          self.file.write(output)
        else:
          self.file.write(printResult( specs['test_name'], result, timing, start, end, self.options, color=False) + '\n')
          self.file.write(output)

      if self.options.sep_files or (self.options.fail_files and 'FAILED' in result) or (self.options.ok_files and result.find('OK') != -1):
        fname = os.path.join(specs['test_dir'], specs['test_name'].split('/')[-1] + '.' + result[:6] + '.txt')
        f = open(fname, 'w')
        f.write(printResult( specs['test_name'], result, timing, start, end, self.options, color=False) + '\n')
        f.write(output)
        f.close()

  # Write the app_name to a file, if the tests passed
  def writeState(self, app_name):
    # If we encounter bitten_status_moose environment, build a line itemized list of applications which passed their tests
    if os.environ.has_key("BITTEN_STATUS_MOOSE"):
      result_file = open(os.path.join(self.moose_dir, 'test_results.log'), 'a')
      result_file.write(os.path.split(app_name)[1].split('-')[0] + '\n')
      result_file.close()

  # Print final results, close open files, and exit with the correct error code
  def cleanup(self):
    # Print the results table again if a bunch of output was spewed to the screen between
    # tests as they were running
    if self.options.verbose or (self.num_failed != 0 and not self.options.quiet):
      print '\n\nFinal Test Results:\n' + ('-' * (TERM_COLS-1))
      for (test, output, result, timing, start, end) in sorted(self.test_table, key=lambda x: x[2], reverse=True):
        if self.options.show_directory:
          print printResult(test['relative_path'] + '/' + specs['test_name'].split('/')[-1], result, timing, start, end, self.options)
        else:
          print printResult(test['test_name'], result, timing, start, end, self.options)

    time = clock() - self.start_time
    print '-' * (TERM_COLS-1)
    print 'Ran %d tests in %.1f seconds' % (self.num_passed+self.num_failed, time)

    if self.num_passed:
      summary = '<g>%d passed</g>'
    else:
      summary = '<b>%d passed</b>'
    summary += ', <b>%d skipped</b>'
    if self.num_pending:
      summary += ', <c>%d pending</c>'
    else:
      summary += ', <b>%d pending</b>'
    if self.num_failed:
      summary += ', <r>%d FAILED</r>'
    else:
      summary += ', <b>%d failed</b>'

    # Mask off TestHarness error codes to report parser errors
    if self.error_code & 0x0F:
      summary += ', <r>FATAL PARSER ERROR</r>'

    print colorText( summary % (self.num_passed, self.num_skipped, self.num_pending, self.num_failed),  "", html = True, \
                     colored=self.options.colored, code=self.options.code )
    if self.options.pbs:
      print '\nYour PBS batch file:', self.options.pbs
    if self.file:
      self.file.close()

    if self.num_failed == 0:
      self.writeState(self.executable)

  def initialize(self, argv, app_name):
    # Initialize the parallel runner with how many tests to run in parallel
    self.runner = RunParallel(self, self.options.jobs, self.options.load)

    ## Save executable-under-test name to self.executable
    self.executable = os.getcwd() + '/' + app_name + '-' + self.options.method

    # Save the output dir since the current working directory changes during tests
    self.output_dir = os.path.join(os.path.abspath(os.path.dirname(sys.argv[0])), self.options.output_dir)

    # Create the output dir if they ask for it. It is easier to ask for forgiveness than permission
    if self.options.output_dir:
      try:
        os.makedirs(self.output_dir)
      except OSError, ex:
        if ex.errno == errno.EEXIST: pass
        else: raise

    # Open the file to redirect output to and set the quiet option for file output
    if self.options.file:
      self.file = open(os.path.join(self.output_dir, self.options.file), 'w')
    if self.options.file or self.options.fail_files or self.options.sep_files:
      self.options.quiet = True

  ## Parse command line options and assign them to self.options
  def parseCLArgs(self, argv=sys.argv[1:]):
    parser = argparse.ArgumentParser(description='A tool used to test MOOSE based applications')
    parser.add_argument('test_name', nargs=argparse.REMAINDER)
    parser.add_argument('--opt', action='store_const', dest='method', const='opt', help='test the app_name-opt binary')
    parser.add_argument('--dbg', action='store_const', dest='method', const='dbg', help='test the app_name-dbg binary')
    parser.add_argument('--devel', action='store_const', dest='method', const='devel', help='test the app_name-devel binary')
    parser.add_argument('--oprof', action='store_const', dest='method', const='oprof', help='test the app_name-oprof binary')
    parser.add_argument('--pro', action='store_const', dest='method', const='pro', help='test the app_name-pro binary')
    parser.add_argument('-j', '--jobs', nargs=1, metavar='int', action='store', type=int, dest='jobs', default=1, help='run test binaries in parallel')
    parser.add_argument('-e', action='store_true', dest='extra_info', help='Display "extra" information including all caveats and deleted tests')
    parser.add_argument('-c', '--no-color', action='store_false', dest='colored', help='Do not show colored output')
    parser.add_argument('--heavy', action='store_true', dest='heavy_tests', help='Run tests marked with HEAVY : True')
    parser.add_argument('--all-tests', action='store_true', dest='all_tests', help='Run normal tests and tests marked with HEAVY : True')
    parser.add_argument('-g', '--group', action='store', type=str, dest='group', default='ALL', help='Run only tests in the named group')
    parser.add_argument('--not_group', action='store', type=str, dest='not_group', help='Run only tests NOT in the named group')
#    parser.add_argument('--dofs', action='store', dest='dofs', help='This option is for automatic scaling which is not currently implemented in MOOSE 2.0')
    parser.add_argument('--dbfile', nargs='?', action='store', dest='dbFile', help='Location to timings data base file. If not set, assumes $HOME/timingDB/timing.sqlite')
    parser.add_argument('-l', '--load-average', action='store', type=float, dest='load', default=64.0, help='Do not run additional tests if the load average is at least LOAD')
    parser.add_argument('-t', '--timing', action='store_true', dest='timing', help='Report Timing information for passing tests')
    parser.add_argument('-s', '--scale', action='store_true', dest='scaling', help='Scale problems that have SCALE_REFINE set')
    parser.add_argument('-i', nargs=1, action='store', type=str, dest='input_file_name', default='tests', help='The default test specification file to look for (default="tests").')
    parser.add_argument('--libmesh_dir', nargs=1, action='store', type=str, dest='libmesh_dir', help='Currently only needed for bitten code coverage')
    parser.add_argument('--skip-config-checks', action='store_true', dest='skip_config_checks', help='Skip configuration checks (all tests will run regardless of restrictions)')
    parser.add_argument('--parallel', '-p', nargs='?', action='store', type=int, dest='parallel', const=1, help='Number of processors to use when running mpiexec')
    parser.add_argument('--n-threads', nargs=1, action='store', type=int, dest='nthreads', default=1, help='Number of threads to use when running mpiexec')
    parser.add_argument('-d', action='store_true', dest='debug_harness', help='Turn on Test Harness debugging')
    parser.add_argument('--recover', action='store_true', dest='enable_recover', help='Run a test in recover mode')
    parser.add_argument('--valgrind', action='store_const', dest='valgrind_mode', const='NORMAL', help='Run normal valgrind tests')
    parser.add_argument('--valgrind-heavy', action='store_const', dest='valgrind_mode', const='HEAVY', help='Run heavy valgrind tests')
    parser.add_argument('--valgrind-max-fails', nargs=1, type=int, dest='valgrind_max_fails', default=5, help='The number of valgrind tests allowed to fail before any additional valgrind tests will run')
    parser.add_argument('--max-fails', nargs=1, type=int, dest='max_fails', default=50, help='The number of tests allowed to fail before any additional tests will run')
    parser.add_argument('--pbs', nargs='?', metavar='batch_file', dest='pbs', const='generate', help='Enable launching tests via PBS. If no batch file is specified one will be created for you')
    parser.add_argument('--pbs-cleanup', nargs=1, metavar='batch_file', help='Clean up the directories/files created by PBS. You must supply the same batch_file used to launch PBS.')
    parser.add_argument('--re', action='store', type=str, dest='reg_exp', help='Run tests that match --re=regular_expression')

    # Options that pass straight through to the executable
    parser.add_argument('--parallel-mesh', action='store_true', dest='parallel_mesh', help='Pass "--parallel-mesh" to executable')
    parser.add_argument('--error', action='store_true', help='Run the tests with warnings as errors (Pass "--error" to executable)')
    parser.add_argument('--error-unused', action='store_true', help='Run the tests with errors on unused parameters (Pass "--error-unused" to executable)')

    # Option to use for passing unwrapped options to the executable
    parser.add_argument('--cli-args', nargs='?', type=str, dest='cli_args', help='Append the following list of arguments to the command line (Encapsulate the command in quotes)')

    parser.add_argument('--dry-run', action='store_true', dest='dry_run', help="Pass --dry-run to print commands to run, but don't actually run them")

    outputgroup = parser.add_argument_group('Output Options', 'These options control the output of the test harness. The sep-files options write output to files named test_name.TEST_RESULT.txt. All file output will overwrite old files')
    outputgroup.add_argument('-v', '--verbose', action='store_true', dest='verbose', help='show the output of every test')
    outputgroup.add_argument('-q', '--quiet', action='store_true', dest='quiet', help='only show the result of every test, don\'t show test output even if it fails')
    outputgroup.add_argument('--no-report', action='store_false', dest='report_skipped', help='do not report skipped tests')
    outputgroup.add_argument('--show-directory', action='store_true', dest='show_directory', help='Print test directory path in out messages')
    outputgroup.add_argument('-o', '--output-dir', nargs=1, metavar='directory', dest='output_dir', default='', help='Save all output files in the directory, and create it if necessary')
    outputgroup.add_argument('-f', '--file', nargs=1, action='store', dest='file', help='Write verbose output of each test to FILE and quiet output to terminal')
    outputgroup.add_argument('-x', '--sep-files', action='store_true', dest='sep_files', help='Write the output of each test to a separate file. Only quiet output to terminal. This is equivalant to \'--sep-files-fail --sep-files-ok\'')
    outputgroup.add_argument('--sep-files-ok', action='store_true', dest='ok_files', help='Write the output of each passed test to a separate file')
    outputgroup.add_argument('-a', '--sep-files-fail', action='store_true', dest='fail_files', help='Write the output of each FAILED test to a separate file. Only quiet output to terminal.')
    outputgroup.add_argument("--store-timing", action="store_true", dest="store_time", help="Store timing in the SQL database: $HOME/timingDB/timing.sqlite A parent directory (timingDB) must exist.")
    outputgroup.add_argument("--revision", nargs=1, action="store", type=str, dest="revision", help="The current revision being tested. Required when using --store-timing.")
    outputgroup.add_argument("--yaml", action="store_true", dest="yaml", help="Dump the parameters for the testers in Yaml Format")
    outputgroup.add_argument("--dump", action="store_true", dest="dump", help="Dump the parameters for the testers in GetPot Format")

    code = True
    if self.code.decode('hex') in argv:
      del argv[argv.index(self.code.decode('hex'))]
      code = False
    self.options = parser.parse_args()
    self.tests = self.options.test_name
    self.options.code = code

    # Convert all list based options of length one to scalars
    for key, value in vars(self.options).items():
      if type(value) == list and len(value) == 1:
        tmp_str = getattr(self.options, key)
        setattr(self.options, key, value[0])

    self.checkAndUpdateCLArgs()

  ## Called after options are parsed from the command line
  # Exit if options don't make any sense, print warnings if they are merely weird
  def checkAndUpdateCLArgs(self):
    opts = self.options
    if opts.output_dir and not (opts.file or opts.sep_files or opts.fail_files or opts.ok_files):
      print 'WARNING: --output-dir is specified but no output files will be saved, use -f or a --sep-files option'
    if opts.group == opts.not_group:
      print 'ERROR: The group and not_group options cannot specify the same group'
      sys.exit(1)
    if opts.store_time and not (opts.revision):
      print 'ERROR: --store-timing is specified but no revision'
      sys.exit(1)
    if opts.store_time:
      # timing returns Active Time, while store_timing returns Solve Time.
      # Thus we need to turn off timing.
      opts.timing = False
      opts.scaling = True
    if opts.valgrind_mode and (opts.parallel > 1 or opts.nthreads > 1):
      print 'ERROR: --parallel and/or --threads can not be used with --valgrind'
      sys.exit(1)

    # Update any keys from the environment as necessary
    if not self.options.method:
      if os.environ.has_key('METHOD'):
        self.options.method = os.environ['METHOD']
      else:
        self.options.method = 'opt'

    if not self.options.valgrind_mode:
      self.options.valgrind_mode = ''

    # Update libmesh_dir to reflect arguments
    if opts.libmesh_dir:
      self.libmesh_dir = opts.libmesh_dir

    # Generate a batch file if PBS argument supplied with out a file
    if opts.pbs == 'generate':
      largest_serial_num = 0
      for name in os.listdir('.'):
        m = re.search('pbs_(\d{3})', name)
        if m != None and int(m.group(1)) > largest_serial_num:
          largest_serial_num = int(m.group(1))
      opts.pbs = "pbs_" +  str(largest_serial_num+1).zfill(3)

    # When running heavy tests, we'll make sure we use --no-report
    if opts.heavy_tests:
      self.options.report_skipped = False

  def postRun(self, specs, timing):
    return

  def preRun(self):
    if self.options.yaml:
      self.factory.printYaml("Tests")
      sys.exit(0)
    elif self.options.dump:
      self.factory.printDump("Tests")
      sys.exit(0)
    if self.options.pbs_cleanup:
      self.cleanPBSBatch()
      sys.exit(0)

  def getOptions(self):
    return self.options

#################################################################################################################################
# The TestTimer TestHarness
# This method finds and stores timing for individual tests.  It is activated with --store-timing
#################################################################################################################################

CREATE_TABLE = """create table timing
(
  app_name text,
  test_name text,
  revision text,
  date int,
  seconds real,
  scale int,
  load real
);"""

class TestTimer(TestHarness):
  def __init__(self, argv, app_name, moose_dir):
    TestHarness.__init__(self, argv, app_name, moose_dir)
    try:
      from sqlite3 import dbapi2 as sqlite
    except:
      print 'Error: --store-timing requires the sqlite3 python module.'
      sys.exit(1)
    self.app_name = app_name
    self.db_file = self.options.dbFile
    if not self.db_file:
      home = os.environ['HOME']
      self.db_file = os.path.join(home, 'timingDB/timing.sqlite')
      if not os.path.exists(self.db_file):
        print 'Warning: creating new database at default location: ' + str(self.db_file)
        self.createDB(self.db_file)
      else:
        print 'Warning: Assuming database location ' + self.db_file

  def createDB(self, fname):
    from sqlite3 import dbapi2 as sqlite
    print 'Creating empty database at ' + fname
    con = sqlite.connect(fname)
    cr = con.cursor()
    cr.execute(CREATE_TABLE)
    con.commit()

  def preRun(self):
    from sqlite3 import dbapi2 as sqlite
    # Delete previous data if app_name and repo revision are found
    con = sqlite.connect(self.db_file)
    cr = con.cursor()
    cr.execute('delete from timing where app_name = ? and revision = ?', (self.app_name, self.options.revision))
    con.commit()

  # After the run store the results in the database
  def postRun(self, test, timing):
    from sqlite3 import dbapi2 as sqlite
    con = sqlite.connect(self.db_file)
    cr = con.cursor()

    timestamp = int(time.time())
    load = os.getloadavg()[0]

    # accumulate the test results
    data = []
    sum_time = 0
    num = 0
    parse_failed = False
    # Were only interested in storing scaled data
    if timing != None and test['scale_refine'] != 0:
      sum_time += float(timing)
      num += 1
      data.append( (self.app_name, test['test_name'].split('/').pop(), self.options.revision, timestamp, timing, test['scale_refine'], load) )
    # Insert the data into the database
    cr.executemany('insert into timing values (?,?,?,?,?,?,?)', data)
    con.commit()<|MERGE_RESOLUTION|>--- conflicted
+++ resolved
@@ -88,12 +88,9 @@
       self.checks['petsc_debug'] = set(['ALL'])
       self.checks['curl'] = set(['ALL'])
       self.checks['tbb'] = set(['ALL'])
-<<<<<<< HEAD
       self.checks['superlu'] = set(['ALL'])
-=======
       self.checks['cxx11'] = set(['ALL'])
       self.checks['asio'] =  set(['ALL'])
->>>>>>> dc033cdd
     else:
       self.checks['compiler'] = getCompilers(self.libmesh_dir)
       self.checks['petsc_version'] = getPetscVersion(self.libmesh_dir)
@@ -107,12 +104,9 @@
       self.checks['petsc_debug'] = getLibMeshConfigOption(self.libmesh_dir, 'petsc_debug')
       self.checks['curl'] =  getLibMeshConfigOption(self.libmesh_dir, 'curl')
       self.checks['tbb'] =  getLibMeshConfigOption(self.libmesh_dir, 'tbb')
-<<<<<<< HEAD
       self.checks['superlu'] =  getLibMeshConfigOption(self.libmesh_dir, 'superlu')
-=======
       self.checks['cxx11'] =  getLibMeshConfigOption(self.libmesh_dir, 'cxx11')
       self.checks['asio'] =  getIfAsioExists(self.moose_dir)
->>>>>>> dc033cdd
 
     # Override the MESH_MODE option if using '--parallel-mesh' option
     if self.options.parallel_mesh == True or \
